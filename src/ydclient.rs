//! ydclient is client wrapper for Client

use super::ydresponse::YdResponse;
use crate::lang::is_chinese;
use lazy_static::lazy_static;
use log::debug;
<<<<<<< HEAD
=======
use md5::{Digest, Md5};
>>>>>>> f0f28870
use rand::{thread_rng, Rng};
use reqwest::blocking::Client;
use reqwest::header::{REFERER, USER_AGENT};
use reqwest::Url;
use serde_json::{self, Error as SerdeError};
use sha2::Sha256;
use std::env::var;
use std::error::Error;
use std::fmt::{self, Debug};
use std::io::Read;
use std::time::SystemTime;
use sha2::Digest;

const NEW_API_ID: Option<&str> = option_env!("YD_NEW_APP_ID");
const NEW_APP_KEY: Option<&str> = option_env!("YD_NEW_APP_KEY");

lazy_static! {
    /// API name
    static ref API: String = var("YDCV_API_NAME")
        .unwrap_or_else(|_| var("YDCV_YOUDAO_APPID")
        .unwrap_or_else(|_| String::from("ydcv-rs")));

    /// API key
    static ref API_KEY: String = var("YDCV_API_KEY")
        .unwrap_or_else(|_| var("YDCV_YOUDAO_APPSEC")
        .unwrap_or_else(|_| String::from("1323298384")));

    /// New API APPKEY in Runtime
    static ref NEW_API_KEY_ID: String = var("YD_NEW_APP_ID")
        .unwrap_or_else(|_| String::from("ydcv-rs"));

    /// New API APPSEC in Runtime
    static ref NEW_APP_KEY_RT: String = var("YD_NEW_APP_KEY")
        .unwrap_or_else(|_| String::from("ydcv-rs"));
}

#[derive(Debug)]
enum YdClientErr {
    NewAndOldAPIError(String, String),
    NewApiValueError,
}

impl fmt::Display for YdClientErr {
    fn fmt(&self, f: &mut fmt::Formatter<'_>) -> fmt::Result {
        match self {
            // If both the old api and the new api fail to access, this error is returned
            YdClientErr::NewAndOldAPIError(new_api_err, old_api_err) => write!(f, "{}\n{}", old_api_err, new_api_err),
            // The error returned by not finding the variables YD_NEW_APP_KEY and YD_NEW_APP_SEC
            YdClientErr::NewApiValueError => write!(f, "New API value Error! Please make sure YD_NEW_APP_KEY and YD_NEW_APP_SEC Environment Variables is set!"),
        }
    }
}

impl Error for YdClientErr {}

/// Wrapper trait on `reqwest::Client`
pub trait YdClient {
    /// lookup a word on YD and returns a `YdPreponse`
    ///
    /// # Examples
    ///
    /// lookup "hello" and compare the result:
    ///
    /// ```
    /// assert_eq!("YdResponse('hello')",
    ///        format!("{}", Client::new().lookup_word("hello").unwrap()));
    /// ```
    fn lookup_word(&mut self, word: &str, raw: bool) -> Result<YdResponse, Box<dyn Error>>;
    fn decode_result(&mut self, result: &str) -> Result<YdResponse, SerdeError>;
}

/// Implement wrapper client trait on `reqwest::Client`
impl YdClient for Client {
    fn decode_result(&mut self, result: &str) -> Result<YdResponse, SerdeError> {
        let pretty_json = serde_json::from_str::<YdResponse>(result)
            .and_then(|v| serde_json::to_string_pretty(&v));
        debug!(
            "Recieved JSON {}",
            match pretty_json {
                Ok(r) => r,
                Err(_) => result.to_owned(),
            }
        );
        serde_json::from_str(result)
    }

    /// lookup a word on YD and returns a `YdResponse`
    fn lookup_word(&mut self, word: &str, raw: bool) -> Result<YdResponse, Box<dyn Error>> {
<<<<<<< HEAD
        let resp = lookup_word_old_api(word, self).and_then(|body| {
            if raw {
                YdResponse::new_raw(body).map_err(|e| Box::new(e) as Box<dyn Error>)
            } else {
                self.decode_result(&body)
                    .map_err(|e| Box::new(e) as Box<dyn Error>)
            }
        });

        let resp = if let Err(old_api_err) = resp {
            let resp = lookup_word_new_api(word, self).and_then(|body| {
                if raw {
                    YdResponse::new_raw(body).map_err(|e| Box::new(e) as Box<dyn Error>)
                } else {
                    self.decode_result(&body)
                        .map_err(|e| Box::new(e) as Box<dyn Error>)
                }
            });

            if let Err(new_api_err) = resp {
=======
        let body = lookup_word(word, self);

        if let Err(old_api_err) = body {
            let body = lookup_word_new_api(word, self);

            if let Err(new_api_err) = body {
>>>>>>> f0f28870
                return Err(Box::new(YdClientErr::NewAndOldAPIError(
                    new_api_err.to_string(),
                    old_api_err.to_string(),
                )));
            }

<<<<<<< HEAD
            resp
        } else {
            resp
        }?;

        Ok(resp)
=======
            let body = body.unwrap();

            if raw {
                YdResponse::new_raw(body).map_err(Into::into)
            } else {
                self.decode_result(&body).map_err(Into::into)
            }
        } else {
            let body = body?;

            YdResponse::from_html(&body, word).map_err(Into::into)
        }
>>>>>>> f0f28870
    }
}

fn lookup_word(word: &str, client: &Client) -> Result<String, Box<dyn Error>> {
    let url = api(
        "https://www.youdao.com/result",
        &[("word", word), ("lang", "en")],
    )?;

    let mut body = String::new();
    client
        .get(url)
        .header(REFERER, "https://www.youdao.com")
        .header(
            USER_AGENT,
            "Mozilla/5.0 (X11; AOSC OS; Linux x86_64; rv:109.0) Gecko/20100101 Firefox/117.0",
        )
        .send()?
        .error_for_status()?
        .read_to_string(&mut body)?;

    Ok(body)
}

fn lookup_word_new_api(word: &str, client: &Client) -> Result<String, Box<dyn Error>> {
    let (new_api_id, new_app_key) =
        if let (Some(new_api_id), Some(new_app_key)) = (NEW_API_ID, NEW_APP_KEY) {
            (new_api_id, new_app_key)
        } else if NEW_API_KEY_ID.as_str() != "ydcv-rs" && NEW_APP_KEY_RT.as_str() != "ydcv-rs" {
            (NEW_API_KEY_ID.as_str(), NEW_APP_KEY_RT.as_str())
        } else {
            return Err(Box::new(YdClientErr::NewApiValueError));
        };

    let to = get_translation_lang(word);
    let ts = SystemTime::now()
        .duration_since(SystemTime::UNIX_EPOCH)?
        .as_secs()
        .to_string();

    let salt = get_salt();
    let sign = get_sign(new_api_id, word, &salt, new_app_key, &ts);

    let url = api(
        "https://openapi.youdao.com/api",
        &[
            ("appKey", new_api_id),
            ("q", word),
            ("from", "auto"),
            ("to", to),
            ("salt", &salt),
            ("sign", &sign),
            ("signType", "v3"),
            ("curtime", &ts),
        ],
    )?;

    let mut body = String::new();
    client
        .get(url)
        // .header(Connection::close())
        .send()?
        .read_to_string(&mut body)?;

    Ok(body)
}

fn api(url: &str, query: &[(&str, &str)]) -> Result<Url, Box<dyn Error>> {
    let mut url = Url::parse(url)?;
    url.query_pairs_mut().extend_pairs(query.iter());

    debug!("url: {url}");

    Ok(url)
}

fn get_sign(api_id: &str, word: &str, salt: &str, app_key: &str, curtime: &str) -> String {
    let sign = format!("{}{}{}{}{}", api_id, word, &salt, curtime, app_key);

    let mut hasher = Sha256::new();
    hasher.update(sign);

    let sign = hasher.finalize();
    let sign = format!("{:2x}", sign);

    sign
}

fn get_salt() -> String {
    let mut rng = thread_rng();
    let rand_int = rng.gen_range(1..65536);

    rand_int.to_string()
}

fn get_translation_lang(word: &str) -> &str {
    let word_is_chinese = is_chinese(word);

    if word_is_chinese {
        "EN"
    } else {
        "zh-CHS"
    }
}

#[cfg(test)]
mod tests {
    use super::*;

    #[test]
    fn test_lookup_word_0() {
        assert_eq!(
            "YdResponse('hello')",
            format!("{}", Client::new().lookup_word("hello", false).unwrap())
        );
    }

    #[test]
    fn test_lookup_word_1() {
        assert_eq!(
            "YdResponse('world')",
            format!("{}", Client::new().lookup_word("world", false).unwrap())
        );
    }

    #[test]
    fn test_lookup_word_2() {
        assert_eq!(
            "YdResponse('<+*>?_')",
            format!("{}", Client::new().lookup_word("<+*>?_", false).unwrap())
        );
    }
}<|MERGE_RESOLUTION|>--- conflicted
+++ resolved
@@ -4,25 +4,19 @@
 use crate::lang::is_chinese;
 use lazy_static::lazy_static;
 use log::debug;
-<<<<<<< HEAD
-=======
 use md5::{Digest, Md5};
->>>>>>> f0f28870
 use rand::{thread_rng, Rng};
 use reqwest::blocking::Client;
 use reqwest::header::{REFERER, USER_AGENT};
 use reqwest::Url;
 use serde_json::{self, Error as SerdeError};
-use sha2::Sha256;
 use std::env::var;
 use std::error::Error;
 use std::fmt::{self, Debug};
 use std::io::Read;
-use std::time::SystemTime;
-use sha2::Digest;
-
-const NEW_API_ID: Option<&str> = option_env!("YD_NEW_APP_ID");
-const NEW_APP_KEY: Option<&str> = option_env!("YD_NEW_APP_KEY");
+
+const NEW_API_KEY: Option<&str> = option_env!("YD_NEW_APP_KEY");
+const NEW_APP_SEC: Option<&str> = option_env!("YD_NEW_APP_SEC");
 
 lazy_static! {
     /// API name
@@ -36,11 +30,11 @@
         .unwrap_or_else(|_| String::from("1323298384")));
 
     /// New API APPKEY in Runtime
-    static ref NEW_API_KEY_ID: String = var("YD_NEW_APP_ID")
+    static ref NEW_API_KEY_RT: String = var("YD_NEW_APP_KEY")
         .unwrap_or_else(|_| String::from("ydcv-rs"));
 
     /// New API APPSEC in Runtime
-    static ref NEW_APP_KEY_RT: String = var("YD_NEW_APP_KEY")
+    static ref NEW_APP_SEC_RT: String = var("YD_NEW_APP_SEC")
         .unwrap_or_else(|_| String::from("ydcv-rs"));
 }
 
@@ -96,49 +90,18 @@
 
     /// lookup a word on YD and returns a `YdResponse`
     fn lookup_word(&mut self, word: &str, raw: bool) -> Result<YdResponse, Box<dyn Error>> {
-<<<<<<< HEAD
-        let resp = lookup_word_old_api(word, self).and_then(|body| {
-            if raw {
-                YdResponse::new_raw(body).map_err(|e| Box::new(e) as Box<dyn Error>)
-            } else {
-                self.decode_result(&body)
-                    .map_err(|e| Box::new(e) as Box<dyn Error>)
-            }
-        });
-
-        let resp = if let Err(old_api_err) = resp {
-            let resp = lookup_word_new_api(word, self).and_then(|body| {
-                if raw {
-                    YdResponse::new_raw(body).map_err(|e| Box::new(e) as Box<dyn Error>)
-                } else {
-                    self.decode_result(&body)
-                        .map_err(|e| Box::new(e) as Box<dyn Error>)
-                }
-            });
-
-            if let Err(new_api_err) = resp {
-=======
         let body = lookup_word(word, self);
 
         if let Err(old_api_err) = body {
             let body = lookup_word_new_api(word, self);
 
             if let Err(new_api_err) = body {
->>>>>>> f0f28870
                 return Err(Box::new(YdClientErr::NewAndOldAPIError(
                     new_api_err.to_string(),
                     old_api_err.to_string(),
                 )));
             }
 
-<<<<<<< HEAD
-            resp
-        } else {
-            resp
-        }?;
-
-        Ok(resp)
-=======
             let body = body.unwrap();
 
             if raw {
@@ -151,7 +114,6 @@
 
             YdResponse::from_html(&body, word).map_err(Into::into)
         }
->>>>>>> f0f28870
     }
 }
 
@@ -170,42 +132,34 @@
             "Mozilla/5.0 (X11; AOSC OS; Linux x86_64; rv:109.0) Gecko/20100101 Firefox/117.0",
         )
         .send()?
-        .error_for_status()?
         .read_to_string(&mut body)?;
 
     Ok(body)
 }
 
 fn lookup_word_new_api(word: &str, client: &Client) -> Result<String, Box<dyn Error>> {
-    let (new_api_id, new_app_key) =
-        if let (Some(new_api_id), Some(new_app_key)) = (NEW_API_ID, NEW_APP_KEY) {
-            (new_api_id, new_app_key)
-        } else if NEW_API_KEY_ID.as_str() != "ydcv-rs" && NEW_APP_KEY_RT.as_str() != "ydcv-rs" {
-            (NEW_API_KEY_ID.as_str(), NEW_APP_KEY_RT.as_str())
+    let (new_api_key, new_app_sec) =
+        if let (Some(new_api_key), Some(new_app_sec)) = (NEW_API_KEY, NEW_APP_SEC) {
+            (new_api_key, new_app_sec)
+        } else if NEW_API_KEY_RT.as_str() != "ydcv-rs" && NEW_APP_SEC_RT.as_str() != "ydcv-rs" {
+            (NEW_API_KEY_RT.as_str(), NEW_APP_SEC_RT.as_str())
         } else {
             return Err(Box::new(YdClientErr::NewApiValueError));
         };
 
     let to = get_translation_lang(word);
-    let ts = SystemTime::now()
-        .duration_since(SystemTime::UNIX_EPOCH)?
-        .as_secs()
-        .to_string();
-
     let salt = get_salt();
-    let sign = get_sign(new_api_id, word, &salt, new_app_key, &ts);
+    let sign = get_sign(new_api_key, word, &salt, new_app_sec);
 
     let url = api(
         "https://openapi.youdao.com/api",
         &[
-            ("appKey", new_api_id),
+            ("appKey", new_api_key),
             ("q", word),
             ("from", "auto"),
             ("to", to),
             ("salt", &salt),
             ("sign", &sign),
-            ("signType", "v3"),
-            ("curtime", &ts),
         ],
     )?;
 
@@ -223,16 +177,14 @@
     let mut url = Url::parse(url)?;
     url.query_pairs_mut().extend_pairs(query.iter());
 
-    debug!("url: {url}");
-
     Ok(url)
 }
 
-fn get_sign(api_id: &str, word: &str, salt: &str, app_key: &str, curtime: &str) -> String {
-    let sign = format!("{}{}{}{}{}", api_id, word, &salt, curtime, app_key);
-
-    let mut hasher = Sha256::new();
-    hasher.update(sign);
+fn get_sign(api_key: &str, word: &str, salt: &str, app_sec: &str) -> String {
+    let sign_no_md5 = format!("{}{}{}{}", api_key, word, &salt, app_sec);
+
+    let mut hasher = Md5::new();
+    hasher.update(sign_no_md5);
 
     let sign = hasher.finalize();
     let sign = format!("{:2x}", sign);
